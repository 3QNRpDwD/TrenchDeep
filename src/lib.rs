pub mod tensor;
pub mod backend;
pub mod nn;
pub mod optimizer;
pub mod loss;

#[derive(Debug, Clone)]
pub enum TensorError {
    InvalidShape {
        expected: Vec<usize>,
        got: Vec<usize>,
    },

    InvalidDataLength {
        expected: usize,
        got: usize,
    },
    InvalidOperation {
        op: &'static str,
        reason: String,
    },
    InvalidAxis {
        axis: usize,
        shape: Vec<usize>,
    },
    MatrixMultiplicationError {
        left_shape: Vec<usize>,
        right_shape: Vec<usize>,
    },
    EmptyTensor,
}

impl std::error::Error for TensorError {}

#[derive(Debug)]
pub enum MlError {
    TensorError(TensorError),
    StringError(String),
}

impl std::error::Error for MlError {}

impl From<TensorError> for MlError {
    fn from(error: TensorError) -> Self {
        MlError::TensorError(error)
    }
}
impl From<MlError> for TensorError {
    fn from(val: MlError) -> Self {
        match val {
            MlError::TensorError(e) => e,
            _ => unreachable!(),
        }
    }
}

impl From<String> for MlError {
    fn from(error: String) -> Self {
        MlError::StringError(error)
    }
}

impl From<&str> for MlError {
    fn from(error: &str) -> Self {
        MlError::StringError(error.to_string())
    }
}

pub type MlResult<T> = Result<T, MlError>;

#[cfg(test)]
mod benchmark {
    use crate::tensor::operators::{Add, Function, Mul, Pow, Square, Sub};
    use crate::tensor::{Tensor, TensorBase, Variable, AutogradFunction};
    use crate::{variable, MlResult};
    use std::sync::Arc;

    fn assert_tensor_eq(tensor: &Tensor<f32>, expected_tensor: &Tensor<f32>) -> MlResult<()> {
        if tensor.shape() != expected_tensor.shape() {
            return Err("Shape mismatch".into());
        }

        let tensor_data = tensor.data();
        let expected_data = expected_tensor.data();

        for (t, e) in tensor_data.iter().zip(expected_data.iter()) {
            if (t - e).abs() > 1e-6 {
                return Err("Data mismatch".into());
            }
        }

        Ok(())
    }

    fn sphere_function(x: &Arc<Variable<f32>>, y: &Arc<Variable<f32>>) -> MlResult<Arc<Variable<f32>>> {
        let mut pow = Pow::new()?;
        let add = Add::new()?;
        pow.power = Some(2.0);

        add.apply(&[
            &pow.apply(&[x])?,
            &pow.apply(&[y])?]
        )
    }

    fn matyas_function(x: &Arc<Variable<f32>>, y: &Arc<Variable<f32>>) -> MlResult<Arc<Variable<f32>>> {
        let sub = Sub::new()?;
        let mul = Mul::new()?;
        let O_26 = Arc::new(variable!(vec![vec![0.26]]));
        let O_48 = Arc::new(variable!(vec![vec![0.48]]));

        let sphere = sphere_function(x, y)?;
        sub.apply(&[                   // (0.26 * sphere) - (0.48 * x * y)
            &mul.apply(&[&O_26, &sphere])?,                     // 0.26 * sphere
            &mul.apply(&[&O_48, &mul.apply(&[x, y])?])?  // 0.48 * x * y
        ])
    }

    fn goldstein_price_function(x: &Arc<Variable<f32>>, y: &Arc<Variable<f32>>) -> MlResult<Arc<Variable<f32>>> {
        // Helper function to create constant variables
        fn constant(value: f32) -> Arc<Variable<f32>> {
            Arc::new(variable!(vec![vec![value]]))
        }

        let add = Add::new()?;
        let square = Square::new()?;
        let mul = Mul::new()?;
        let sub = Sub::new()?;

        // Define constants
        let num_1   = constant(1.0);
        let num_2   = constant(2.0);
        let num_3   = constant(3.0);
        let num_6   = constant(6.0);
        let num_12  = constant(12.0);
        let neg_14  = constant(-14.0);
        let neg_32  = constant(-32.0);
        let neg_36  = constant(-36.0);

        // Compute a = x + y + 1
        let a =
            add.apply(&[
                &add.apply(&[x, y])?,
                &num_1
            ])?;

        // Compute x squared and y squared
        let x_squared = square.apply(&[x])?;
        let y_squared = square.apply(&[y])?;
        // Compute b = (((((19 - 14x) + 3x^2) - 14y) + 6xy) + 3y^2)
        let term2_b = mul.apply(&[&neg_14, x])?;
        let term3_b = mul.apply(&[&num_3, &x_squared])?;
        let term4_b = mul.apply(&[&neg_14, y])?;
        let term5_b = mul.apply(&[&num_6, &mul.apply(&[x, y])?])?;
        let term6_b = mul.apply(&[&num_3, &y_squared])?;

        let b =
            add.apply(&[
                &add.apply(&[
                    &add.apply(&[
                        &add.apply(&[
                            &add.apply(&[&constant(19.0), &term2_b])?,
                            &term3_b])?,
                        &term4_b])?,
                    &term5_b])? ,
                &term6_b
            ])?; // (((((19 - 14x) + 3x^2) - 14y) + 6xy) + 3y^2)

        // Compute first part: 1 + (a^2 * b)
        let a_squared   = square.apply(&[&a])?;
        let a_squared_b = mul.apply(&[&a_squared, &b])?;
        let first_part  = add.apply(&[&num_1, &a_squared_b])?;

        // Compute c = 2x - 3y
        let two_x   = mul.apply(&[&num_2, x])?;
        let three_y = mul.apply(&[&num_3, y])?;
        let c       = sub.apply(&[&two_x, &three_y])?;

        // Compute d = 18 - 32x + 12x^2 + 48y - 36xy + 27y^2
        let term2_d = mul.apply(&[&neg_32, x])?;
        let term3_d = mul.apply(&[&num_12, &x_squared])?;
        let term4_d = mul.apply(&[&constant(48.0), y])?;
        let term5_d = mul.apply(&[&neg_36, &mul.apply(&[x, y])?])?;
        let term6_d = mul.apply(&[&constant(27.0), &y_squared])?;

        let d =
            add.apply(&[
                &add.apply(&[
                    &add.apply(&[
                        &add.apply(&[
                            &add.apply(&[&constant(18.0), &term2_d])?,
                            &term3_d])?,
                        &term4_d])?,
                    &term5_d])? ,
                &term6_d])?; // 18 - 32x + 12x^2 + 48y - 36xy + 27y^2

        // Compute second part: 30 + c^2 * d
        let c_squared   = square.apply(&[&c])?;
        let c_squared_d = mul.apply(&[&c_squared, &d])?;
        let second_part = add.apply(&[&constant(30.0), &c_squared_d])?;

        // Compute final function value
        mul.apply(&[&first_part, &second_part])
    }

    fn rosenbrock_function(x0: &Arc<Variable<f32>>, x1: &Arc<Variable<f32>>) -> MlResult<Arc<Variable<f32>>> {
        let sub = Sub::new()?;
        let add = Add::new()?;
        let square = Square::new()?;
        let mul = Mul::new()?;

        add.apply(&[
            &mul.apply(&[
                &Arc::new(variable!(vec![vec![100.0]])),
                &square.apply(&[
                    &sub.apply(&[
                        &x1,
                        &square.apply(&[&x0])?])?
                ])?
            ])?,
            &square.apply(&[
                &sub.apply(&[
                    &Arc::new(variable!(vec![vec![1.0]])),
                    &x0
                ])?
            ])?
        ])
    }

    #[test]
    fn sphere() -> MlResult<()> {
        let x = Arc::new(variable!(vec![vec![1.0]]));
        let y = Arc::new(variable!(vec![vec![1.0]]));
        let z = sphere_function(&x, &y)?;
        #[cfg(feature = "enableBackpropagation")]
        {
            z.backward()?;

            assert_tensor_eq(&x.grad().unwrap(), &Tensor::new(vec![vec![2.0]]))?;
            assert_tensor_eq(&y.grad().unwrap(), &Tensor::new(vec![vec![2.0]]))?;
        }
        Ok(())
    }

    #[test]
    fn matyas() -> MlResult<()> {
        let x = Arc::new(variable!(vec![vec![1.0]]));
        let y = Arc::new(variable!(vec![vec![1.0]]));
        let z = matyas_function(&x, &y)?;
        #[cfg(feature = "enableBackpropagation")]
        z.backward()?;
        Ok(())
    }

    #[test]
    fn goldstein() -> MlResult<()> {
        let x = Arc::new(variable!(vec![vec![1.0]]));
        let y = Arc::new(variable!(vec![vec![1.0]]));
        let z = goldstein_price_function(&x, &y)?;
        #[cfg(feature = "enableBackpropagation")]
        {
            z.backward()?;

            assert_tensor_eq(&x.grad().unwrap(), &Tensor::new(vec![vec![-5376.0]]))?;
            assert_tensor_eq(&y.grad().unwrap(), &Tensor::new(vec![vec![8064.0]]))?;
        }
        #[cfg(feature = "enableVisualization")]
        crate::tensor::ComputationGraph::save_graph("test.dot").unwrap();
        Ok(())
    }

    #[test]
    fn rosenbrock() -> MlResult<()> {
        let x0 = Arc::new(variable!(vec![vec![0.0]]));
        let x1 = Arc::new(variable!(vec![vec![2.0]]));

        let y = rosenbrock_function(&x0, &x1)?;
        #[cfg(feature = "enableBackpropagation")]
        {
            y.backward()?;

            assert_tensor_eq(&x0.grad().unwrap(), &Tensor::new(vec![vec![-2.0]]))?;
            assert_tensor_eq(&x1.grad().unwrap(), &Tensor::new(vec![vec![400.0]]))?;
        }
        Ok(())
    }

    #[test]
    #[cfg(feature = "enableBackpropagation")]
    fn rosenbrock_gradient_descent_function() -> MlResult<()> {
        let sub = Sub::new()?;
        let mul = Mul::new()?;
        let mut x0 = Arc::new(variable!(vec![vec![0.0]]));
        let mut x1 = Arc::new(variable!(vec![vec![2.0]]));

        let iter: usize = 25000;
        let learning_rate = Tensor::new(vec![vec![0.001]]);

        for i in 0..iter { // 0부터
            crate::tensor::ComputationGraph::reset_graph();

            let y = rosenbrock_function(&x0, &x1)?;
            y.backward()?;

            #[cfg(feature = "debugging")]
            {
                if i % 1000 == 0 {
                    println!(
                        "iter - {}\n\
                [ x0.tensor: {:?}, x0.grad: {:?} ]\n\
                [ x1.tensor: {:?}, x1.grad: {:?} ]"
                        , i, x0.tensor(), x0.grad(), x1.tensor(), x1.grad()
                    );
                }
            }

            //stap 정의
            let x0_mul_lr = mul.forward(&[&x0.grad().unwrap(), &learning_rate])?.remove(0);
            let x1_mul_lr = mul.forward(&[&x1.grad().unwrap(), &learning_rate])?.remove(0);
            //파라미터 갱신
            x0 = Arc::new(Variable::new(sub.forward(&[x0.tensor(), &x0_mul_lr])?.remove(0)));
            x1 = Arc::new(Variable::new(sub.forward(&[x1.tensor(), &x1_mul_lr])?.remove(0)));
        }
        Ok(())
    }
<<<<<<< HEAD

    fn approx_rosenbrock_function(x0: &Arc<Variable<f32>>, x1: &Arc<Variable<f32>>) -> MlResult<Arc<Variable<f32>>> {
        let sub = Sub::new()?;
        let add = Add::new()?;
        let square = Square::new()?;
        let mul = Mul::new()?;

        add.apply(&[
            &mul.apply(&[
                &Arc::new(variable!(vec![vec![100.0]])),
                &square.apply(&[
                    &sub.apply(&[
                        &x1,
                        &square.apply(&[&x0])?])?
                ])?
            ])?,
            &square.apply(&[
                &sub.apply(&[
                    &Arc::new(variable!(vec![vec![1.0]])),
                    &x0
                ])?
            ])?
        ])
    }
=======
>>>>>>> bb8b5ef9
}<|MERGE_RESOLUTION|>--- conflicted
+++ resolved
@@ -266,6 +266,7 @@
         }
         #[cfg(feature = "enableVisualization")]
         crate::tensor::ComputationGraph::save_graph("test.dot").unwrap();
+        crate::tensor::ComputationGraph::reset_graph();
         Ok(())
     }
 
@@ -293,26 +294,29 @@
         let mut x0 = Arc::new(variable!(vec![vec![0.0]]));
         let mut x1 = Arc::new(variable!(vec![vec![2.0]]));
 
-        let iter: usize = 25000;
+        let iter: usize = 100;
         let learning_rate = Tensor::new(vec![vec![0.001]]);
 
         for i in 0..iter { // 0부터
             crate::tensor::ComputationGraph::reset_graph();
+            // 계산그래프가 초기화되지 않고, 계속해서 텐서가 쌓이던것이 성능 하락의 주요 원인이었으며,
+            // 매번 초기화하는 임시방편을 적용했으나, 이는 바람직한 해결방법이 아니며, 여전히 많은 리소스가 낭비되고 있는것으로 보임.
+            // 기존의 계산그래프를 수정 가능하도록 변경하는것이 필요함
+            // 단 임시방편이더라도 기존의 코드보다 훨신 성능이 나아짐. 5000개를 500ms 미만으로 계산가능하게 되었음.
+            // 200개를 22초만에 계산하던 기존의 버전에서 5000개를 500ms 미만으로 계산가능한것은 엄청난 발전임.
 
             let y = rosenbrock_function(&x0, &x1)?;
             y.backward()?;
 
-            #[cfg(feature = "debugging")]
-            {
-                if i % 1000 == 0 {
-                    println!(
-                        "iter - {}\n\
-                [ x0.tensor: {:?}, x0.grad: {:?} ]\n\
-                [ x1.tensor: {:?}, x1.grad: {:?} ]"
-                        , i, x0.tensor(), x0.grad(), x1.tensor(), x1.grad()
-                    );
-                }
-            }
+            // #[cfg(feature = "debugging")]
+            // {
+            //     println!(
+            //         "iter - {}\n\
+            //     [ x0.tensor: {:?}, x0.grad: {:?} ]\n\
+            //     [ x1.tensor: {:?}, x1.grad: {:?} ]"
+            //         , i, x0.tensor(), x0.grad(), x1.tensor(), x1.grad()
+            //     );
+            // }
 
             //stap 정의
             let x0_mul_lr = mul.forward(&[&x0.grad().unwrap(), &learning_rate])?.remove(0);
@@ -320,34 +324,17 @@
             //파라미터 갱신
             x0 = Arc::new(Variable::new(sub.forward(&[x0.tensor(), &x0_mul_lr])?.remove(0)));
             x1 = Arc::new(Variable::new(sub.forward(&[x1.tensor(), &x1_mul_lr])?.remove(0)));
-        }
-        Ok(())
-    }
-<<<<<<< HEAD
-
-    fn approx_rosenbrock_function(x0: &Arc<Variable<f32>>, x1: &Arc<Variable<f32>>) -> MlResult<Arc<Variable<f32>>> {
-        let sub = Sub::new()?;
-        let add = Add::new()?;
-        let square = Square::new()?;
-        let mul = Mul::new()?;
-
-        add.apply(&[
-            &mul.apply(&[
-                &Arc::new(variable!(vec![vec![100.0]])),
-                &square.apply(&[
-                    &sub.apply(&[
-                        &x1,
-                        &square.apply(&[&x0])?])?
-                ])?
-            ])?,
-            &square.apply(&[
-                &sub.apply(&[
-                    &Arc::new(variable!(vec![vec![1.0]])),
-                    &x0
-                ])?
-            ])?
-        ])
-    }
-=======
->>>>>>> bb8b5ef9
+            // 현재 텐서의 불변성 유지 때문에 기존 텐서를 수정하는것이 아닌, 새로 생성하기 때문에,
+            // 계산 그래프가 불필요하게 거대해지고, 연산시간이 오래걸리는 문제가 발생함.
+            // 이는 Mutex 를 도입해서 멀티스레딩과 함께 텐서를 수정하는 메서드를 추가하는 해결책이 필요해보임.
+            // 또한 기존의 계산그래프를 최적화해서 내부의 값을 수정하거나, 수정된 노드가 등록될 경우에 이전 노드를 삭제하는등의 방안 마련이 시급해보임.
+            // 위와같이 생각했었지만. 동적그래프 기반의 역전파 구조가 잘못된 것이었음.
+            // 결국 신경망은 한번 구현된 이후에 계속해서 데이터를 흘려보내기 때문에, 매 계산마다 노드를 추가할 필요가 없으며,
+            // 계산 그래프에서는 텐서를 같이 저장하는것이 아닌, 계산 순서만 저장하는 방식으로 전환하는것이 바람직해보임.
+            // 따라서 이러한 방향을 적용할 경우, apply 함수는 더이상 텐서를 입력받지 않을것으로 보이며, 내부적으로 계산그래프를 생성 후,
+            // 입력 텐서를 외부에서 흘려넣는 방식이 될것이라고 생각됨.
+            // 이는 그래프 구조체를 통해서 구현될지, 출력 텐서를 통해서 구현될지 아직 모호함. 하지만 정적 계산 그래프를 사용하는것은 확정된 사안임.
+        }
+        Ok(())
+    }
 }