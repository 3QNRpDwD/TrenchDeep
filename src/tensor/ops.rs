--- conflicted
+++ resolved
@@ -172,28 +172,17 @@
         match targets[0].chk_shape(targets[1]) {
             Err(e) => Err(e),
             _ => {
-<<<<<<< HEAD
-                let mut buffer = Variable::new(Tensor::<f32>::from_vec(self.backend().add(targets[0].data(), targets[1].data()), targets[0].shape())?);
-                #[cfg(feature = "enable_backpropagation")]
-                { buffer.grad_fn = Some(Arc::new(self.clone())); }
-=======
                 let buffer = Variable::new(Tensor::<f32>::from_vec(self.backend().add(targets[0].data(), targets[1].data()), targets[0].shape())?);
                 // #[cfg(feature = "enable_backpropagation")]
                 // { buffer.grad_fn = Some(Arc::new(Self::new())) }
->>>>>>> 09d791c6
                 Ok(vec![buffer])
             }
         }
     }
 
     #[cfg(feature = "enable_backpropagation")]
-<<<<<<< HEAD
-    fn backward(&self, grad: &Tensor<f32>) -> MlResult<Vec<Variable<f32>>> {
-        todo!("Backward pass for Add not implemented")
-=======
     fn backward(&mut self, grad: &Tensor<f32>) -> MlResult<Vec<Tensor<f32>>> {
         Ok(vec![grad.clone(), grad.clone()])
->>>>>>> 09d791c6
     }
 
     fn backend(&self) -> &Arc<dyn Backend> { &self.backend }
@@ -579,21 +568,12 @@
         let mut new_shape = targets[0].shape().to_vec();
         new_shape[last_dim] = self.topk.unwrap().0;
 
-<<<<<<< HEAD
-        let mut buffer = vec![Variable::new(Tensor::<f32>::from_vec(values, &new_shape)?), Variable::new(Tensor::<f32>::from_vec(indices, &new_shape)?)];
-        #[cfg(feature = "enable_backpropagation")]
-        {
-            buffer[0].grad_fn = Some(Arc::new(self.clone()));
-            buffer[1].grad_fn = Some(Arc::new(self.clone()));
-        }
-=======
         let buffer = vec![Variable::new(Tensor::<f32>::from_vec(values, &new_shape)?), Variable::new(Tensor::<f32>::from_vec(indices, &new_shape)?)];
         // #[cfg(feature = "enable_backpropagation")]
         // {
         //     buffer[0].grad_fn = Some(Arc::new(Self::new()));
         //     buffer[1].grad_fn = Some(Arc::new(Self::new()));
         // }
->>>>>>> 09d791c6
         Ok(buffer)
     }
 
@@ -676,19 +656,11 @@
                 vec![Variable::new(Tensor::<f32>::from_vec(max_values, &new_shape)?), Variable::new(Tensor::<f32>::from_vec(max_indices, &new_shape)?)]
             }
         };
-<<<<<<< HEAD
-        #[cfg(feature = "enable_backpropagation")]
-        {
-            buffer[0].grad_fn = Some(Arc::new(self.clone()));
-            buffer[1].grad_fn = Some(Arc::new(self.clone()));
-        }
-=======
         // #[cfg(feature = "enable_backpropagation")]
         // {
         //     buffer[0].grad_fn = Some(Arc::new(Self::new()));
         //     buffer[1].grad_fn = Some(Arc::new(Self::new()));
         // }
->>>>>>> 09d791c6
         Ok(buffer)
     }
 
